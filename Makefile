--- conflicted
+++ resolved
@@ -81,11 +81,7 @@
 	install -d -m 755 $(DESTDIR)$(SHAREDIR)
 	install -d -m 755 $(DESTDIR)$(TEMPLATEDIR)
 	install -d -m 755 $(DESTDIR)$(FLAKEDIR)
-<<<<<<< HEAD
-	install -d -m 755 ${DESTDIR}usr/share/man/man8
-=======
 	install -d -m 755 ${DESTDIR}/usr/share/man/man8
->>>>>>> d25d310f
 	install -m 755 target/release/podman-pilot \
 		$(DESTDIR)$(BINDIR)/podman-pilot
 	install -m 755 target/release/firecracker-pilot \
